--- conflicted
+++ resolved
@@ -3,11 +3,7 @@
 use abacus_base::chains::GelatoConf;
 use abacus_base::{CachingMailbox, CoreMetrics};
 use abacus_core::db::AbacusDB;
-<<<<<<< HEAD
-use abacus_core::{AbacusDomain, Mailbox, MultisigIsm};
-=======
-use abacus_core::{AbacusChain, AbacusDomain};
->>>>>>> 4e760958
+use abacus_core::{AbacusChain, AbacusDomain, MultisigIsm};
 use eyre::{bail, Result};
 use gelato::types::Chain;
 use prometheus::{Histogram, IntCounter, IntGauge};
@@ -71,8 +67,7 @@
             .unwrap();
         Self {
             message_receiver,
-            destination_gelato_chain: abacus_domain_id_to_gelato_chain(mailbox.local_domain())
-                .unwrap(),
+            destination_gelato_chain: abacus_domain_id_to_gelato_chain(mailbox.domain()).unwrap(),
             mailbox,
             multisig_ism,
             db: abacus_db,
@@ -99,7 +94,7 @@
 
     async fn tick(&mut self) -> Result<()> {
         // Pull any messages sent by processor over channel and push
-        // them into the `received_messages` in asc order by message leaf index.
+        // them into the `received_messages` in asc order by message nonce.
         let mut received_messages = Vec::new();
         loop {
             match self.message_receiver.try_recv() {
