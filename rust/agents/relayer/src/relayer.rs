--- conflicted
+++ resolved
@@ -11,11 +11,7 @@
     chains::GelatoConf, run_all, AbacusAgentCore, Agent, BaseAgent, ContractSyncMetrics,
     CoreMetrics, MultisigCheckpointSyncer,
 };
-<<<<<<< HEAD
-use abacus_core::{AbacusContract, MultisigIsm, MultisigSignedCheckpoint, Signers};
-=======
-use abacus_core::{AbacusChain, MultisigSignedCheckpoint, Signers};
->>>>>>> 4e760958
+use abacus_core::{AbacusChain, MultisigIsm, MultisigSignedCheckpoint, Signers};
 
 use crate::msg::gas_payment::GasPaymentEnforcer;
 use crate::msg::gelato_submitter::{GelatoSubmitter, GelatoSubmitterMetrics};
@@ -55,14 +51,7 @@
     where
         Self: Sized,
     {
-<<<<<<< HEAD
-        let core = settings
-            .as_ref()
-            .try_into_abacus_core(metrics, None)
-            .await?;
-=======
-        let core = settings.try_into_abacus_core(metrics, true).await?;
->>>>>>> 4e760958
+        let core = settings.try_into_abacus_core(metrics, None).await?;
 
         let multisig_checkpoint_syncer: MultisigCheckpointSyncer = settings
             .multisigcheckpointsyncer
@@ -110,12 +99,8 @@
             let signer = self
                 .core
                 .settings
-<<<<<<< HEAD
+                .chain
                 .get_signer(chain_name)
-=======
-                .chain
-                .get_signer(inbox_name)
->>>>>>> 4e760958
                 .await
                 .expect("expected signer for mailbox");
             let mailbox = self.mailbox(chain_name).unwrap();
@@ -125,13 +110,8 @@
                 mailbox.clone(),
                 multisig_ism.clone(),
                 signed_checkpoint_receiver.clone(),
-<<<<<<< HEAD
-                self.core.settings.chains[chain_name].txsubmission,
-                self.core.settings.gelato.as_ref(),
-=======
-                self.core.settings.chain.inboxes[inbox_name].txsubmission,
+                self.core.settings.chain.chains[chain_name].txsubmission,
                 self.core.settings.chain.gelato.as_ref(),
->>>>>>> 4e760958
                 signer,
                 gas_payment_enforcer.clone(),
             ));
@@ -155,7 +135,7 @@
     ) -> Instrumented<JoinHandle<Result<()>>> {
         let mailbox = self.mailbox(&self.origin_chain_name).unwrap();
         let sync = mailbox.sync(
-            self.as_ref().settings.chains[&self.origin_chain_name]
+            self.as_ref().settings.chain.chains[&self.origin_chain_name]
                 .index
                 .clone(),
             sync_metrics,
@@ -171,7 +151,7 @@
             .interchain_gas_paymaster(&self.origin_chain_name)
             .unwrap();
         let sync = paymaster.sync(
-            self.as_ref().settings.chains[&self.origin_chain_name]
+            self.as_ref().settings.chain.chains[&self.origin_chain_name]
                 .index
                 .clone(),
             sync_metrics,
