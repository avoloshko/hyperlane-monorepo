// @ts-ignore
import * as asn1 from 'asn1.js';
import { exec } from 'child_process';
import { ethers } from 'ethers';
import fs from 'fs';
import path from 'path';

import { AllChains, ChainName } from '@hyperlane-xyz/sdk';

import { Contexts } from '../../config/contexts';
import { ALL_KEY_ROLES, KEY_ROLE_ENUM } from '../agents/roles';

export function sleep(ms: number) {
  return new Promise((resolve) => setTimeout(resolve, ms));
}

/**
 * Map an async function over a list xs with a given concurrency level
 *
 * @param concurrency number of `mapFn` concurrent executions
 * @param xs list of value
 * @param mapFn mapping function
 */
export async function concurrentMap<A, B>(
  concurrency: number,
  xs: A[],
  mapFn: (val: A, idx: number) => Promise<B>,
): Promise<B[]> {
  let res: B[] = [];
  for (let i = 0; i < xs.length; i += concurrency) {
    const remaining = xs.length - i;
    const sliceSize = Math.min(remaining, concurrency);
    const slice = xs.slice(i, i + sliceSize);
    res = res.concat(
      await Promise.all(slice.map((elem, index) => mapFn(elem, i + index))),
    );
  }
  return res;
}

export function include(condition: boolean, data: any) {
  return condition ? data : {};
}

const EcdsaPubKey = asn1.define('EcdsaPubKey', function (this: any) {
  // parsing this according to https://tools.ietf.org/html/rfc5480#section-2
  this.seq().obj(
    this.key('algo').seq().obj(this.key('a').objid(), this.key('b').objid()),
    this.key('pubKey').bitstr(),
  );
});

export function getEthereumAddress(publicKey: Buffer): string {
  // The public key is ASN1 encoded in a format according to
  // https://tools.ietf.org/html/rfc5480#section-2
  // I used https://lapo.it/asn1js to figure out how to parse this
  // and defined the schema in the EcdsaPubKey object
  const res = EcdsaPubKey.decode(publicKey, 'der');
  let pubKeyBuffer: Buffer = res.pubKey.data;

  // The public key starts with a 0x04 prefix that needs to be removed
  // more info: https://www.oreilly.com/library/view/mastering-ethereum/9781491971932/ch04.html
  pubKeyBuffer = pubKeyBuffer.slice(1, pubKeyBuffer.length);

  const address = ethers.utils.keccak256(pubKeyBuffer); // keccak256 hash of publicKey
  const EthAddr = `0x${address.slice(-40)}`; // take last 20 bytes as ethereum adress
  return EthAddr;
}

export function execCmd(
  cmd: string,
  execOptions: any = {},
  rejectWithOutput = false,
  pipeOutput = false,
): Promise<[string, string]> {
  return new Promise((resolve, reject) => {
    if (process.env.VERBOSE === 'true') {
      console.debug('$ ' + cmd);
      pipeOutput = true;
    }

    const execProcess = exec(
      cmd,
      { maxBuffer: 1024 * 10000, ...execOptions },
      (err, stdout, stderr) => {
        if (process.env.VERBOSE === 'true') {
          console.debug(stdout.toString());
        }
        if (err || process.env.VERBOSE === 'true') {
          console.error(stderr.toString());
        }
        if (err) {
          if (rejectWithOutput) {
            reject([err, stdout.toString(), stderr.toString()]);
          } else {
            reject(err);
          }
        } else {
          resolve([stdout.toString(), stderr.toString()]);
        }
      },
    );

    if (pipeOutput) {
      if (execProcess.stdout) {
        execProcess.stdout.pipe(process.stdout);
      }
      if (execProcess.stderr) {
        execProcess.stderr.pipe(process.stderr);
      }
    }
  });
}

export async function execCmdAndParseJson(
  cmd: string,
  execOptions: any = {},
  rejectWithOutput = false,
  pipeOutput = false,
) {
  const [stdout] = await execCmd(
    cmd,
    execOptions,
    rejectWithOutput,
    pipeOutput,
  );
  return JSON.parse(stdout);
}

export function includeConditionally(condition: boolean, data: any) {
  return condition ? data : {};
}

export function log(isTest: boolean, str: string) {
  if (!isTest) {
    console.log(str);
  }
}

export function warn(text: string, padded = false) {
  if (padded) {
    const padding = '*'.repeat(text.length + 8);
    console.log(
      `
      ${padding}
      *** ${text.toUpperCase()} ***
      ${padding}
      `,
    );
  } else {
    console.log(`**** ${text.toUpperCase()} ****`);
  }
}

export function writeJSON(directory: string, filename: string, obj: any) {
  if (!fs.existsSync(directory)) {
    fs.mkdirSync(directory, { recursive: true });
  }
  fs.writeFileSync(
    path.join(directory, filename),
    JSON.stringify(obj, null, 2),
  );
}

<<<<<<< HEAD
export function readJSON(directory: string, filename: string) {
  if (!fs.existsSync(directory)) {
    throw Error(`directory doesn't exist: ${directory}`);
=======
export function readFileAtPath(filepath: string) {
  if (!fs.existsSync(filepath)) {
    throw Error(`file doesn't exist at ${filepath}`);
>>>>>>> 4e760958
  }
  return fs.readFileSync(filepath, 'utf8');
}

export function readJSONAtPath(filepath: string) {
<<<<<<< HEAD
  if (!fs.existsSync(filepath)) {
    throw Error(`file doesn't exist: ${filepath}`);
  }
  return JSON.parse(fs.readFileSync(filepath, 'utf8'));
=======
  return JSON.parse(readFileAtPath(filepath));
}

export function readJSON(directory: string, filename: string) {
  return readJSONAtPath(path.join(directory, filename));
>>>>>>> 4e760958
}

export function assertRole(roleStr: string) {
  const role = roleStr as KEY_ROLE_ENUM;
  if (!ALL_KEY_ROLES.includes(role)) {
    throw Error(`Invalid role ${role}`);
  }
  return role;
}

export function assertChain(chainStr: string) {
  const chain = chainStr as ChainName;
  if (!AllChains.includes(chain)) {
    throw Error(`Invalid chain ${chain}`);
  }
  return chain;
}

export function assertContext(contextStr: string): Contexts {
  const context = contextStr as Contexts;
  if (Object.values(Contexts).includes(context)) {
    return context;
  }
  throw new Error(
    `Invalid context ${contextStr}, must be one of ${Object.values(
      Contexts,
    )}. ${
      contextStr === undefined ? ' Did you specify --context <context>?' : ''
    }`,
  );
}

/**
 * Converts a matrix to 1d array ordered by diagonals. This is useful if you
 * want to make sure that the order operations are performed in are ordered but
 * not repeating the same values from the inner or outer array in sequence.
 *
 * @warn Requires a square matrix.
 *
 * // 0,0 1,0 2,0 3,0
 * //
 * // 0,1 1,1 2,1 3,1
 * //
 * // 0,2 1,2 2,2 3,2
 * //
 * // 0,3 1,3 2,3 3,3
 *
 * becomes
 *
 * 0,0; 1,0; 0,1; 2,0; 1,1; 0,2; 3,0; 2,1; 1,2; 0,3; 3,1; 2,2; 1,3; 3,2; 2,3; 3,3
 *
 * Adapted from
 * https://www.geeksforgeeks.org/zigzag-or-diagonal-traversal-of-matrix/
 */
export function diagonalize<T>(array: Array<Array<T>>): Array<T> {
  const diagonalized: T[] = [];
  for (let line = 1; line <= array.length * 2; ++line) {
    const start_col = Math.max(0, line - array.length);
    const count = Math.min(line, array.length - start_col, array.length);
    for (let j = 0; j < count; ++j) {
      const k = Math.min(array.length, line) - j - 1;
      const l = start_col + j;
      diagonalized.push(array[k][l]);
    }
  }
  return diagonalized;
}<|MERGE_RESOLUTION|>--- conflicted
+++ resolved
@@ -162,32 +162,19 @@
   );
 }
 
-<<<<<<< HEAD
-export function readJSON(directory: string, filename: string) {
-  if (!fs.existsSync(directory)) {
-    throw Error(`directory doesn't exist: ${directory}`);
-=======
 export function readFileAtPath(filepath: string) {
   if (!fs.existsSync(filepath)) {
     throw Error(`file doesn't exist at ${filepath}`);
->>>>>>> 4e760958
   }
   return fs.readFileSync(filepath, 'utf8');
 }
 
 export function readJSONAtPath(filepath: string) {
-<<<<<<< HEAD
-  if (!fs.existsSync(filepath)) {
-    throw Error(`file doesn't exist: ${filepath}`);
-  }
-  return JSON.parse(fs.readFileSync(filepath, 'utf8'));
-=======
   return JSON.parse(readFileAtPath(filepath));
 }
 
 export function readJSON(directory: string, filename: string) {
   return readJSONAtPath(path.join(directory, filename));
->>>>>>> 4e760958
 }
 
 export function assertRole(roleStr: string) {
